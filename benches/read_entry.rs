--- conflicted
+++ resolved
@@ -3,11 +3,7 @@
 use std::io::{Cursor, Read, Write};
 
 use bencher::Bencher;
-<<<<<<< HEAD
-use rand::RngCore;
-=======
 use getrandom::getrandom;
->>>>>>> 923c5832
 use zip::{ZipArchive, ZipWriter};
 
 fn generate_random_archive(size: usize) -> Vec<u8> {
