//! A basic ZipReader/Writer crate

#![warn(missing_docs)]

pub use crate::compression::CompressionMethod;
pub use crate::read::ZipArchive;
pub use crate::types::DateTime;
pub use crate::write::ZipWriter;

mod compression;
mod cp437;
<<<<<<< HEAD
pub mod result;
mod zipcrypto;
=======
mod crc32;
pub mod read;
pub mod result;
mod spec;
mod types;
pub mod write;
>>>>>>> a2ba5fb2
<|MERGE_RESOLUTION|>--- conflicted
+++ resolved
@@ -9,14 +9,10 @@
 
 mod compression;
 mod cp437;
-<<<<<<< HEAD
-pub mod result;
-mod zipcrypto;
-=======
 mod crc32;
 pub mod read;
 pub mod result;
+mod zipcrypto;
 mod spec;
 mod types;
-pub mod write;
->>>>>>> a2ba5fb2
+pub mod write;