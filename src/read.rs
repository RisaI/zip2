//! Types for reading ZIP archives

#[cfg(feature = "aes-crypto")]
use crate::aes::{AesReader, AesReaderValid};
use crate::compression::CompressionMethod;
use crate::cp437::FromCp437;
use crate::crc32::Crc32Reader;
use crate::read::zip_archive::Shared;
use crate::result::{ZipError, ZipResult};
use crate::spec;
use crate::types::{AesMode, AesVendorVersion, DateTime, System, ZipFileData};
use crate::zipcrypto::{ZipCryptoReader, ZipCryptoReaderValid, ZipCryptoValidator};
use byteorder::{LittleEndian, ReadBytesExt};
use std::borrow::{Borrow, Cow};
use std::collections::HashMap;
<<<<<<< HEAD
use std::io::{self, prelude::*};
use std::ops::Deref;
use std::path::{Path, PathBuf};
use std::sync::{Arc, OnceLock};
=======
use std::io::{self, prelude::*, SeekFrom};
use std::path::Path;
use std::sync::Arc;
>>>>>>> f24c6c7e

#[cfg(any(
    feature = "deflate",
    feature = "deflate-zlib",
    feature = "deflate-zlib-ng"
))]
use flate2::read::DeflateDecoder;

#[cfg(feature = "deflate64")]
use deflate64::Deflate64Decoder;

#[cfg(feature = "bzip2")]
use bzip2::read::BzDecoder;

#[cfg(feature = "zstd")]
use zstd::stream::read::Decoder as ZstdDecoder;

/// Provides high level API for reading from a stream.
pub(crate) mod stream;

#[cfg(feature = "lzma")]
pub(crate) mod lzma;

// Put the struct declaration in a private module to convince rustdoc to display ZipArchive nicely
pub(crate) mod zip_archive {
    use std::sync::Arc;

    /// Extract immutable data from `ZipArchive` to make it cheap to clone
    #[derive(Debug)]
    pub(crate) struct Shared {
        pub(crate) files: Box<[super::ZipFileData]>,
        pub(crate) names_map: super::HashMap<Box<str>, usize>,
        pub(super) offset: u64,
        pub(super) dir_start: u64,
        pub(super) dir_end: u64,
    }

    /// ZIP archive reader
    ///
    /// At the moment, this type is cheap to clone if this is the case for the
    /// reader it uses. However, this is not guaranteed by this crate and it may
    /// change in the future.
    ///
    /// ```no_run
    /// use std::io::prelude::*;
    /// fn list_zip_contents(reader: impl Read + Seek) -> zip::result::ZipResult<()> {
    ///     use zip::HasZipMetadata;
    ///     let mut zip = zip::ZipArchive::new(reader)?;
    ///
    ///     for i in 0..zip.len() {
    ///         let mut file = zip.by_index(i)?;
    ///         println!("Filename: {}", file.name());
    ///         std::io::copy(&mut file, &mut std::io::stdout())?;
    ///     }
    ///
    ///     Ok(())
    /// }
    /// ```
    #[derive(Clone, Debug)]
    pub struct ZipArchive<R> {
        pub(super) reader: R,
        pub(super) shared: Arc<Shared>,
        pub(super) comment: Arc<[u8]>,
    }
}

#[cfg(feature = "lzma")]
use crate::read::lzma::LzmaDecoder;
use crate::result::ZipError::InvalidPassword;
use crate::spec::path_to_string;
pub use zip_archive::ZipArchive;

#[allow(clippy::large_enum_variant)]
pub(crate) enum CryptoReader<'a> {
    Plaintext(io::Take<&'a mut dyn Read>),
    ZipCrypto(ZipCryptoReaderValid<io::Take<&'a mut dyn Read>>),
    #[cfg(feature = "aes-crypto")]
    Aes {
        reader: AesReaderValid<io::Take<&'a mut dyn Read>>,
        vendor_version: AesVendorVersion,
    },
}

impl<'a> Read for CryptoReader<'a> {
    fn read(&mut self, buf: &mut [u8]) -> io::Result<usize> {
        match self {
            CryptoReader::Plaintext(r) => r.read(buf),
            CryptoReader::ZipCrypto(r) => r.read(buf),
            #[cfg(feature = "aes-crypto")]
            CryptoReader::Aes { reader: r, .. } => r.read(buf),
        }
    }
}

impl<'a> CryptoReader<'a> {
    /// Consumes this decoder, returning the underlying reader.
    pub fn into_inner(self) -> io::Take<&'a mut dyn Read> {
        match self {
            CryptoReader::Plaintext(r) => r,
            CryptoReader::ZipCrypto(r) => r.into_inner(),
            #[cfg(feature = "aes-crypto")]
            CryptoReader::Aes { reader: r, .. } => r.into_inner(),
        }
    }

    /// Returns `true` if the data is encrypted using AE2.
    pub const fn is_ae2_encrypted(&self) -> bool {
        #[cfg(feature = "aes-crypto")]
        return matches!(
            self,
            CryptoReader::Aes {
                vendor_version: AesVendorVersion::Ae2,
                ..
            }
        );
        #[cfg(not(feature = "aes-crypto"))]
        false
    }
}

pub(crate) enum ZipFileReader<'a> {
    NoReader,
    Raw(io::Take<&'a mut dyn Read>),
    Stored(Crc32Reader<CryptoReader<'a>>),
    #[cfg(feature = "_deflate-any")]
    Deflated(Crc32Reader<DeflateDecoder<CryptoReader<'a>>>),
    #[cfg(feature = "deflate64")]
    Deflate64(Crc32Reader<Deflate64Decoder<io::BufReader<CryptoReader<'a>>>>),
    #[cfg(feature = "bzip2")]
    Bzip2(Crc32Reader<BzDecoder<CryptoReader<'a>>>),
    #[cfg(feature = "zstd")]
    Zstd(Crc32Reader<ZstdDecoder<'a, io::BufReader<CryptoReader<'a>>>>),
    #[cfg(feature = "lzma")]
    Lzma(Crc32Reader<Box<LzmaDecoder<CryptoReader<'a>>>>),
}

impl<'a> Read for ZipFileReader<'a> {
    fn read(&mut self, buf: &mut [u8]) -> io::Result<usize> {
        match self {
            ZipFileReader::NoReader => panic!("ZipFileReader was in an invalid state"),
            ZipFileReader::Raw(r) => r.read(buf),
            ZipFileReader::Stored(r) => r.read(buf),
            #[cfg(feature = "_deflate-any")]
            ZipFileReader::Deflated(r) => r.read(buf),
            #[cfg(feature = "deflate64")]
            ZipFileReader::Deflate64(r) => r.read(buf),
            #[cfg(feature = "bzip2")]
            ZipFileReader::Bzip2(r) => r.read(buf),
            #[cfg(feature = "zstd")]
            ZipFileReader::Zstd(r) => r.read(buf),
            #[cfg(feature = "lzma")]
            ZipFileReader::Lzma(r) => r.read(buf),
        }
    }
}

impl<'a> ZipFileReader<'a> {
    /// Consumes this decoder, returning the underlying reader.
    pub fn into_inner(self) -> io::Take<&'a mut dyn Read> {
        match self {
            ZipFileReader::NoReader => panic!("ZipFileReader was in an invalid state"),
            ZipFileReader::Raw(r) => r,
            ZipFileReader::Stored(r) => r.into_inner().into_inner(),
            #[cfg(feature = "_deflate-any")]
            ZipFileReader::Deflated(r) => r.into_inner().into_inner().into_inner(),
            #[cfg(feature = "deflate64")]
            ZipFileReader::Deflate64(r) => r.into_inner().into_inner().into_inner().into_inner(),
            #[cfg(feature = "bzip2")]
            ZipFileReader::Bzip2(r) => r.into_inner().into_inner().into_inner(),
            #[cfg(feature = "zstd")]
            ZipFileReader::Zstd(r) => r.into_inner().finish().into_inner().into_inner(),
            #[cfg(feature = "lzma")]
            ZipFileReader::Lzma(r) => {
                let inner: Box<_> = r.into_inner().finish().unwrap().into();
                Read::take(Box::leak(inner), u64::MAX)
            }
        }
    }
}

/// A struct for reading a zip file
pub struct ZipFile<'a> {
    pub(crate) data: Cow<'a, ZipFileData>,
    pub(crate) crypto_reader: Option<CryptoReader<'a>>,
    pub(crate) reader: ZipFileReader<'a>,
}

<<<<<<< HEAD
pub(crate) fn find_content<'a>(
=======
/// A struct for reading and seeking a zip file
pub struct ZipFileSeek<'a, R> {
    data: Cow<'a, ZipFileData>,
    reader: ZipFileSeekReader<'a, R>,
}

enum ZipFileSeekReader<'a, R> {
    Raw(SeekableTake<'a, R>),
}

struct SeekableTake<'a, R> {
    inner: &'a mut R,
    inner_starting_offset: u64,
    length: u64,
    current_offset: u64,
}


impl <'a, R: Seek> SeekableTake<'a, R> {
    pub fn new(inner: &'a mut R, length: u64) -> io::Result<Self> {
        let inner_starting_offset = inner.seek(SeekFrom::Current(0))?;
        Ok(Self {
            inner,
            inner_starting_offset,
            length,
            current_offset: 0
        })
    }
}

impl <'a, R: Seek> Seek for SeekableTake<'a, R> {
    fn seek(&mut self, pos: SeekFrom) -> io::Result<u64> {
        let offset = match pos {
            SeekFrom::Start(offset) => Some(offset),
            SeekFrom::End(offset) => self.length.checked_add_signed(offset),
            SeekFrom::Current(offset) => self.current_offset.checked_add_signed(offset),
        };
        match offset {
            None => {
                Err(io::Error::new(io::ErrorKind::InvalidInput, "invalid seek to a negative or overflowing position"))
            }
            Some(offset) => {
                let clamped_offset = std::cmp::min(self.length, offset);
                let new_inner_offset = self.inner.seek(SeekFrom::Start(self.inner_starting_offset + clamped_offset))?;
                self.current_offset = new_inner_offset - self.inner_starting_offset;
                Ok(new_inner_offset)
            }
        }
    }
}

impl <'a, R: Read> Read for SeekableTake<'a, R> {
    fn read(&mut self, buf: &mut [u8]) -> io::Result<usize> {
        let written = self.inner.take(self.length - self.current_offset).read(buf)?;
        self.current_offset += written as u64;
        Ok(written)
    }
}

fn find_content<'a>(
>>>>>>> f24c6c7e
    data: &ZipFileData,
    reader: &'a mut (impl Read + Seek),
) -> ZipResult<io::Take<&'a mut dyn Read>> {
    // Parse local header
    reader.seek(io::SeekFrom::Start(data.header_start))?;
    let signature = reader.read_u32::<LittleEndian>()?;
    if signature != spec::LOCAL_FILE_HEADER_SIGNATURE {
        return Err(ZipError::InvalidArchive("Invalid local file header"));
    }
    let data_start = match data.data_start.get() {
        None => {
            reader.seek(io::SeekFrom::Current(22))?;
            let file_name_length = reader.read_u16::<LittleEndian>()? as u64;
            let extra_field_length = reader.read_u16::<LittleEndian>()? as u64;
            let magic_and_header = 4 + 22 + 2 + 2;
            let data_start =
                data.header_start + magic_and_header + file_name_length + extra_field_length;
            data.data_start.get_or_init(|| data_start);
            data_start
        }
        Some(start) => *start,
    };

    reader.seek(io::SeekFrom::Start(data_start))?;
    Ok((reader as &mut dyn Read).take(data.compressed_size))
}

fn find_content_seek<'a, R: Read + Seek>(
    data: &ZipFileData,
    reader: &'a mut R,
) -> ZipResult<SeekableTake<'a, R>> {
    // Parse local header
    reader.seek(io::SeekFrom::Start(data.header_start))?;
    let signature = reader.read_u32::<LittleEndian>()?;
    if signature != spec::LOCAL_FILE_HEADER_SIGNATURE {
        return Err(ZipError::InvalidArchive("Invalid local file header"));
    }

    reader.seek(io::SeekFrom::Current(22))?;
    let file_name_length = reader.read_u16::<LittleEndian>()? as u64;
    let extra_field_length = reader.read_u16::<LittleEndian>()? as u64;
    let magic_and_header = 4 + 22 + 2 + 2;
    let data_start = data.header_start + magic_and_header + file_name_length + extra_field_length;
    data.data_start.store(data_start);

    reader.seek(io::SeekFrom::Start(data_start))?;

    Ok(SeekableTake::new(reader, data.compressed_size)?)
}

#[allow(clippy::too_many_arguments)]
pub(crate) fn make_crypto_reader<'a>(
    compression_method: CompressionMethod,
    crc32: u32,
    last_modified_time: DateTime,
    using_data_descriptor: bool,
    reader: io::Take<&'a mut dyn Read>,
    password: Option<&[u8]>,
    aes_info: Option<(AesMode, AesVendorVersion)>,
    #[cfg(feature = "aes-crypto")] compressed_size: u64,
) -> ZipResult<CryptoReader<'a>> {
    #[allow(deprecated)]
    {
        if let CompressionMethod::Unsupported(_) = compression_method {
            return unsupported_zip_error("Compression method not supported");
        }
    }

    let reader = match (password, aes_info) {
        #[cfg(not(feature = "aes-crypto"))]
        (Some(_), Some(_)) => {
            return Err(ZipError::UnsupportedArchive(
                "AES encrypted files cannot be decrypted without the aes-crypto feature.",
            ))
        }
        #[cfg(feature = "aes-crypto")]
        (Some(password), Some((aes_mode, vendor_version))) => {
            match AesReader::new(reader, aes_mode, compressed_size).validate(password)? {
                None => return Err(InvalidPassword),
                Some(r) => CryptoReader::Aes {
                    reader: r,
                    vendor_version,
                },
            }
        }
        (Some(password), None) => {
            let validator = if using_data_descriptor {
                ZipCryptoValidator::InfoZipMsdosTime(last_modified_time.timepart())
            } else {
                ZipCryptoValidator::PkzipCrc32(crc32)
            };
            match ZipCryptoReader::new(reader, password).validate(validator)? {
                None => return Err(InvalidPassword),
                Some(r) => CryptoReader::ZipCrypto(r),
            }
        }
        (None, Some(_)) => return Err(InvalidPassword),
        (None, None) => CryptoReader::Plaintext(reader),
    };
    Ok(reader)
}

pub(crate) fn make_reader(
    compression_method: CompressionMethod,
    crc32: u32,
    reader: CryptoReader,
) -> ZipFileReader {
    let ae2_encrypted = reader.is_ae2_encrypted();

    match compression_method {
        CompressionMethod::Stored => {
            ZipFileReader::Stored(Crc32Reader::new(reader, crc32, ae2_encrypted))
        }
        #[cfg(feature = "_deflate-any")]
        CompressionMethod::Deflated => {
            let deflate_reader = DeflateDecoder::new(reader);
            ZipFileReader::Deflated(Crc32Reader::new(deflate_reader, crc32, ae2_encrypted))
        }
        #[cfg(feature = "deflate64")]
        CompressionMethod::Deflate64 => {
            let deflate64_reader = Deflate64Decoder::new(reader);
            ZipFileReader::Deflate64(Crc32Reader::new(deflate64_reader, crc32, ae2_encrypted))
        }
        #[cfg(feature = "bzip2")]
        CompressionMethod::Bzip2 => {
            let bzip2_reader = BzDecoder::new(reader);
            ZipFileReader::Bzip2(Crc32Reader::new(bzip2_reader, crc32, ae2_encrypted))
        }
        #[cfg(feature = "zstd")]
        CompressionMethod::Zstd => {
            let zstd_reader = ZstdDecoder::new(reader).unwrap();
            ZipFileReader::Zstd(Crc32Reader::new(zstd_reader, crc32, ae2_encrypted))
        }
        #[cfg(feature = "lzma")]
        CompressionMethod::Lzma => {
            let reader = LzmaDecoder::new(reader);
            ZipFileReader::Lzma(Crc32Reader::new(Box::new(reader), crc32, ae2_encrypted))
        }
        _ => panic!("Compression method not supported"),
    }
}

pub(crate) struct CentralDirectoryInfo {
    pub(crate) archive_offset: u64,
    pub(crate) directory_start: u64,
    pub(crate) number_of_files: usize,
    pub(crate) disk_number: u32,
    pub(crate) disk_with_central_directory: u32,
}

impl<R: Read + Seek> ZipArchive<R> {
    fn get_directory_info_zip32(
        footer: &spec::CentralDirectoryEnd,
        cde_start_pos: u64,
    ) -> ZipResult<CentralDirectoryInfo> {
        // Some zip files have data prepended to them, resulting in the
        // offsets all being too small. Get the amount of error by comparing
        // the actual file position we found the CDE at with the offset
        // recorded in the CDE.
        let archive_offset = cde_start_pos
            .checked_sub(footer.central_directory_size as u64)
            .and_then(|x| x.checked_sub(footer.central_directory_offset as u64))
            .ok_or(ZipError::InvalidArchive(
                "Invalid central directory size or offset",
            ))?;

        let directory_start = footer.central_directory_offset as u64 + archive_offset;
        let number_of_files = footer.number_of_files_on_this_disk as usize;
        Ok(CentralDirectoryInfo {
            archive_offset,
            directory_start,
            number_of_files,
            disk_number: footer.disk_number as u32,
            disk_with_central_directory: footer.disk_with_central_directory as u32,
        })
    }

    fn get_directory_info_zip64(
        reader: &mut R,
        footer: &spec::CentralDirectoryEnd,
        cde_start_pos: u64,
    ) -> ZipResult<Vec<ZipResult<CentralDirectoryInfo>>> {
        // See if there's a ZIP64 footer. The ZIP64 locator if present will
        // have its signature 20 bytes in front of the standard footer. The
        // standard footer, in turn, is 22+N bytes large, where N is the
        // comment length. Therefore:
        reader.seek(io::SeekFrom::End(
            -(20 + 22 + footer.zip_file_comment.len() as i64),
        ))?;
        let locator64 = spec::Zip64CentralDirectoryEndLocator::parse(reader)?;

        // We need to reassess `archive_offset`. We know where the ZIP64
        // central-directory-end structure *should* be, but unfortunately we
        // don't know how to precisely relate that location to our current
        // actual offset in the file, since there may be junk at its
        // beginning. Therefore we need to perform another search, as in
        // read::CentralDirectoryEnd::find_and_parse, except now we search
        // forward. There may be multiple results because of Zip64 central-directory signatures in
        // ZIP comment data.

        let mut results = Vec::new();

        let search_upper_bound = cde_start_pos
            .checked_sub(60) // minimum size of Zip64CentralDirectoryEnd + Zip64CentralDirectoryEndLocator
            .ok_or(ZipError::InvalidArchive(
                "File cannot contain ZIP64 central directory end",
            ))?;
        let search_results = spec::Zip64CentralDirectoryEnd::find_and_parse(
            reader,
            locator64.end_of_central_directory_offset,
            search_upper_bound,
        )?;
        search_results.into_iter().for_each(|(footer64, archive_offset)| {
            results.push({
                let directory_start_result = footer64
                    .central_directory_offset
                    .checked_add(archive_offset)
                    .ok_or(ZipError::InvalidArchive(
                        "Invalid central directory size or offset",
                    ));
                directory_start_result.and_then(|directory_start| {
                    if directory_start > search_upper_bound {
                        Err(ZipError::InvalidArchive(
                            "Invalid central directory size or offset",
                        ))
                    } else if footer64.number_of_files_on_this_disk > footer64.number_of_files {
                        Err(ZipError::InvalidArchive(
                            "ZIP64 footer indicates more files on this disk than in the whole archive",
                        ))
                    } else if footer64.version_needed_to_extract > footer64.version_made_by {
                        Err(ZipError::InvalidArchive(
                            "ZIP64 footer indicates a new version is needed to extract this archive than the \
    version that wrote it",
                        ))
                    } else {
                        Ok(CentralDirectoryInfo {
                            archive_offset,
                            directory_start,
                            number_of_files: footer64.number_of_files as usize,
                            disk_number: footer64.disk_number,
                            disk_with_central_directory: footer64.disk_with_central_directory,
                        })
                    }
                })
            });
        });
        Ok(results)
    }

    /// Get the directory start offset and number of files. This is done in a
    /// separate function to ease the control flow design.
    pub(crate) fn get_metadata(
        reader: &mut R,
        footer: &spec::CentralDirectoryEnd,
        cde_start_pos: u64,
    ) -> ZipResult<Shared> {
        // Check if file has a zip64 footer
        let mut results = Self::get_directory_info_zip64(reader, footer, cde_start_pos)
            .unwrap_or_else(|e| vec![Err(e)]);
        let zip32_result = Self::get_directory_info_zip32(footer, cde_start_pos);
        let mut invalid_errors = Vec::new();
        let mut unsupported_errors = Vec::new();
        let mut ok_results = Vec::new();
        results.iter_mut().for_each(|result| {
            if let Ok(central_dir) = result {
                if let Ok(zip32_central_dir) = &zip32_result {
                    // Both zip32 and zip64 footers exist, so check if the zip64 footer is valid; if not, try zip32
                    if central_dir.number_of_files != zip32_central_dir.number_of_files
                        && zip32_central_dir.number_of_files != u16::MAX as usize
                    {
                        *result = Err(ZipError::InvalidArchive(
                            "ZIP32 and ZIP64 file counts don't match",
                        ));
                        return;
                    }
                    if central_dir.disk_number != zip32_central_dir.disk_number
                        && zip32_central_dir.disk_number != u16::MAX as u32
                    {
                        *result = Err(ZipError::InvalidArchive(
                            "ZIP32 and ZIP64 disk numbers don't match",
                        ));
                        return;
                    }
                    if central_dir.disk_with_central_directory
                        != zip32_central_dir.disk_with_central_directory
                        && zip32_central_dir.disk_with_central_directory != u16::MAX as u32
                    {
                        *result = Err(ZipError::InvalidArchive(
                            "ZIP32 and ZIP64 last-disk numbers don't match",
                        ));
                    }
                }
            }
        });
        results.push(zip32_result);
        results
            .into_iter()
            .map(|result| {
                result.and_then(|dir_info| {
                    // If the parsed number of files is greater than the offset then
                    // something fishy is going on and we shouldn't trust number_of_files.
                    let file_capacity = if dir_info.number_of_files > cde_start_pos as usize {
                        0
                    } else {
                        dir_info.number_of_files
                    };
                    let mut files = Vec::with_capacity(file_capacity);
                    let mut names_map = HashMap::with_capacity(file_capacity);
                    reader.seek(io::SeekFrom::Start(dir_info.directory_start))?;
                    for _ in 0..dir_info.number_of_files {
                        let file = central_header_to_zip_file(reader, dir_info.archive_offset)?;
                        names_map.insert(file.file_name.clone(), files.len());
                        files.push(file);
                    }
                    let dir_end = reader.seek(io::SeekFrom::Start(dir_info.directory_start))?;
                    if dir_info.disk_number != dir_info.disk_with_central_directory {
                        unsupported_zip_error("Support for multi-disk files is not implemented")
                    } else {
                        Ok(Shared {
                            files: files.into(),
                            names_map,
                            offset: dir_info.archive_offset,
                            dir_start: dir_info.directory_start,
                            dir_end,
                        })
                    }
                })
            })
            .for_each(|result| match result {
                Err(ZipError::UnsupportedArchive(e)) => {
                    unsupported_errors.push(ZipError::UnsupportedArchive(e))
                }
                Err(e) => invalid_errors.push(e),
                Ok(o) => ok_results.push(o),
            });
        if ok_results.is_empty() {
            return Err(unsupported_errors
                .into_iter()
                .next()
                .unwrap_or_else(|| invalid_errors.into_iter().next().unwrap()));
        }
        let shared = ok_results
            .into_iter()
            .max_by_key(|shared| shared.dir_end)
            .unwrap();
        reader.seek(io::SeekFrom::Start(shared.dir_start))?;
        Ok(shared)
    }

    /// Read a ZIP archive, collecting the files it contains
    ///
    /// This uses the central directory record of the ZIP file, and ignores local file headers
    pub fn new(mut reader: R) -> ZipResult<ZipArchive<R>> {
        let (footer, cde_start_pos) = spec::CentralDirectoryEnd::find_and_parse(&mut reader)?;
        let shared = Self::get_metadata(&mut reader, &footer, cde_start_pos)?;
        Ok(ZipArchive {
            reader,
            shared: shared.into(),
            comment: footer.zip_file_comment.into(),
        })
    }
    /// Extract a Zip archive into a directory, overwriting files if they
    /// already exist. Paths are sanitized with [`ZipFile::enclosed_name`].
    ///
    /// Extraction is not atomic; If an error is encountered, some of the files
    /// may be left on disk.
    pub fn extract<P: AsRef<Path>>(&mut self, directory: P) -> ZipResult<()> {
        use std::fs;

        for i in 0..self.len() {
            let mut file = self.by_index(i)?;
            let filepath = file
                .enclosed_name()
                .ok_or(ZipError::InvalidArchive("Invalid file path"))?;

            let outpath = directory.as_ref().join(filepath);

            if file.is_dir() {
                fs::create_dir_all(&outpath)?;
            } else {
                if let Some(p) = outpath.parent() {
                    if !p.exists() {
                        fs::create_dir_all(p)?;
                    }
                }
                let mut outfile = fs::File::create(&outpath)?;
                io::copy(&mut file, &mut outfile)?;
            }
            // Get and Set permissions
            #[cfg(unix)]
            {
                use std::os::unix::fs::PermissionsExt;
                if let Some(mode) = file.unix_mode() {
                    fs::set_permissions(&outpath, fs::Permissions::from_mode(mode))?;
                }
            }
        }
        Ok(())
    }

    /// Number of files contained in this zip.
    pub fn len(&self) -> usize {
        self.shared.files.len()
    }

    /// Whether this zip archive contains no files
    pub fn is_empty(&self) -> bool {
        self.len() == 0
    }

    /// Get the offset from the beginning of the underlying reader that this zip begins at, in bytes.
    ///
    /// Normally this value is zero, but if the zip has arbitrary data prepended to it, then this value will be the size
    /// of that prepended data.
    pub fn offset(&self) -> u64 {
        self.shared.offset
    }

    /// Get the comment of the zip archive.
    pub fn comment(&self) -> &[u8] {
        &self.comment
    }

    /// Returns an iterator over all the file and directory names in this archive.
    pub fn file_names(&self) -> impl Iterator<Item = &str> {
        self.shared.names_map.keys().map(Box::borrow)
    }

    /// Search for a file entry by name, decrypt with given password
    ///
    /// # Warning
    ///
    /// The implementation of the cryptographic algorithms has not
    /// gone through a correctness review, and you should assume it is insecure:
    /// passwords used with this API may be compromised.
    ///
    /// This function sometimes accepts wrong password. This is because the ZIP spec only allows us
    /// to check for a 1/256 chance that the password is correct.
    /// There are many passwords out there that will also pass the validity checks
    /// we are able to perform. This is a weakness of the ZipCrypto algorithm,
    /// due to its fairly primitive approach to cryptography.
    pub fn by_name_decrypt(&mut self, name: &str, password: &[u8]) -> ZipResult<ZipFile> {
        self.by_name_with_optional_password(name, Some(password))
    }

    /// Search for a file entry by name
    pub fn by_name(&mut self, name: &str) -> ZipResult<ZipFile> {
        self.by_name_with_optional_password(name, None)
    }

    /// Get the index of a file entry by name, if it's present.
    #[inline(always)]
    pub fn index_for_name(&self, name: &str) -> Option<usize> {
        self.shared.names_map.get(name).copied()
    }

    /// Get the index of a file entry by path, if it's present.
    #[inline(always)]
    pub fn index_for_path<T: AsRef<Path>>(&self, path: T) -> Option<usize> {
        self.index_for_name(&path_to_string(path))
    }

    /// Get the name of a file entry, if it's present.
    #[inline(always)]
    pub fn name_for_index(&self, index: usize) -> Option<&str> {
        self.shared
            .files
            .get(index)
            .map(|file_data| &*file_data.file_name)
    }

    /// Search for a file entry by name and return a seekable object.
    pub fn by_name_seek(&mut self, name: &str) -> ZipResult<ZipFileSeek<R>> {
        let index = match self.shared.names_map.get(name) {
            Some(index) => *index,
            None => {
                return Err(ZipError::FileNotFound);
            }
        };
        self.by_index_seek(index)
    }

    /// Search for a file entry by index and return a seekable object.
    pub fn by_index_seek(&mut self, index: usize) -> ZipResult<ZipFileSeek<R>> {
        let reader = &mut self.reader;
        self.shared
            .files
            .get(index)
            .ok_or(ZipError::FileNotFound)
            .and_then(move |data| {
                let seek_reader = match data.compression_method {
                    CompressionMethod::Stored => {
                        ZipFileSeekReader::Raw(find_content_seek(data, reader)?)
                    }
                    _ => {
                        return Err(ZipError::UnsupportedArchive("Seekable compressed files are not yet supported"))
                    }
                };
                Ok(ZipFileSeek {
                    reader: seek_reader,
                    data: Cow::Borrowed(data),
                })
            })
    }

    fn by_name_with_optional_password<'a>(
        &'a mut self,
        name: &str,
        password: Option<&[u8]>,
    ) -> ZipResult<ZipFile<'a>> {
        let Some(index) = self.index_for_name(name) else {
            return Err(ZipError::FileNotFound);
        };
        self.by_index_with_optional_password(index, password)
    }

    /// Get a contained file by index, decrypt with given password
    ///
    /// # Warning
    ///
    /// The implementation of the cryptographic algorithms has not
    /// gone through a correctness review, and you should assume it is insecure:
    /// passwords used with this API may be compromised.
    ///
    /// This function sometimes accepts wrong password. This is because the ZIP spec only allows us
    /// to check for a 1/256 chance that the password is correct.
    /// There are many passwords out there that will also pass the validity checks
    /// we are able to perform. This is a weakness of the ZipCrypto algorithm,
    /// due to its fairly primitive approach to cryptography.
    pub fn by_index_decrypt(
        &mut self,
        file_number: usize,
        password: &[u8],
    ) -> ZipResult<ZipFile<'_>> {
        self.by_index_with_optional_password(file_number, Some(password))
    }

    /// Get a contained file by index
    pub fn by_index(&mut self, file_number: usize) -> ZipResult<ZipFile<'_>> {
        self.by_index_with_optional_password(file_number, None)
    }

    /// Get a contained file by index without decompressing it
    pub fn by_index_raw(&mut self, file_number: usize) -> ZipResult<ZipFile<'_>> {
        let reader = &mut self.reader;
        self.shared
            .files
            .get(file_number)
            .ok_or(ZipError::FileNotFound)
            .and_then(move |data| {
                Ok(ZipFile {
                    crypto_reader: None,
                    reader: ZipFileReader::Raw(find_content(data, reader)?),
                    data: Cow::Borrowed(data),
                })
            })
    }

    fn by_index_with_optional_password(
        &mut self,
        file_number: usize,
        mut password: Option<&[u8]>,
    ) -> ZipResult<ZipFile<'_>> {
        let data = self
            .shared
            .files
            .get(file_number)
            .ok_or(ZipError::FileNotFound)?;

        match (password, data.encrypted) {
            (None, true) => return Err(ZipError::UnsupportedArchive(ZipError::PASSWORD_REQUIRED)),
            (Some(_), false) => password = None, //Password supplied, but none needed! Discard.
            _ => {}
        }
        let limit_reader = find_content(data, &mut self.reader)?;

        let crypto_reader = make_crypto_reader(
            data.compression_method,
            data.crc32,
            data.last_modified_time,
            data.using_data_descriptor,
            limit_reader,
            password,
            data.aes_mode,
            #[cfg(feature = "aes-crypto")]
            data.compressed_size,
        )?;
        Ok(ZipFile {
            crypto_reader: Some(crypto_reader),
            reader: ZipFileReader::NoReader,
            data: Cow::Borrowed(data),
        })
    }

    /// Unwrap and return the inner reader object
    ///
    /// The position of the reader is undefined.
    pub fn into_inner(self) -> R {
        self.reader
    }
}

const fn unsupported_zip_error<T>(detail: &'static str) -> ZipResult<T> {
    Err(ZipError::UnsupportedArchive(detail))
}

/// Parse a central directory entry to collect the information for the file.
pub(crate) fn central_header_to_zip_file<R: Read + Seek>(
    reader: &mut R,
    archive_offset: u64,
) -> ZipResult<ZipFileData> {
    let central_header_start = reader.stream_position()?;

    // Parse central header
    let signature = reader.read_u32::<LittleEndian>()?;
    if signature != spec::CENTRAL_DIRECTORY_HEADER_SIGNATURE {
        Err(ZipError::InvalidArchive("Invalid Central Directory header"))
    } else {
        central_header_to_zip_file_inner(reader, archive_offset, central_header_start)
    }
}

/// Parse a central directory entry to collect the information for the file.
fn central_header_to_zip_file_inner<R: Read>(
    reader: &mut R,
    archive_offset: u64,
    central_header_start: u64,
) -> ZipResult<ZipFileData> {
    let version_made_by = reader.read_u16::<LittleEndian>()?;
    let _version_to_extract = reader.read_u16::<LittleEndian>()?;
    let flags = reader.read_u16::<LittleEndian>()?;
    let encrypted = flags & 1 == 1;
    let is_utf8 = flags & (1 << 11) != 0;
    let using_data_descriptor = flags & (1 << 3) != 0;
    let compression_method = reader.read_u16::<LittleEndian>()?;
    let last_mod_time = reader.read_u16::<LittleEndian>()?;
    let last_mod_date = reader.read_u16::<LittleEndian>()?;
    let crc32 = reader.read_u32::<LittleEndian>()?;
    let compressed_size = reader.read_u32::<LittleEndian>()?;
    let uncompressed_size = reader.read_u32::<LittleEndian>()?;
    let file_name_length = reader.read_u16::<LittleEndian>()? as usize;
    let extra_field_length = reader.read_u16::<LittleEndian>()? as usize;
    let file_comment_length = reader.read_u16::<LittleEndian>()? as usize;
    let _disk_number = reader.read_u16::<LittleEndian>()?;
    let _internal_file_attributes = reader.read_u16::<LittleEndian>()?;
    let external_file_attributes = reader.read_u32::<LittleEndian>()?;
    let offset = reader.read_u32::<LittleEndian>()? as u64;
    let mut file_name_raw = vec![0; file_name_length];
    reader.read_exact(&mut file_name_raw)?;
    let mut extra_field = vec![0; extra_field_length];
    reader.read_exact(&mut extra_field)?;
    let mut file_comment_raw = vec![0; file_comment_length];
    reader.read_exact(&mut file_comment_raw)?;

    let file_name: Box<str> = match is_utf8 {
        true => String::from_utf8_lossy(&file_name_raw).into(),
        false => file_name_raw.from_cp437().into(),
    };
    let file_comment: Box<str> = match is_utf8 {
        true => String::from_utf8_lossy(&file_comment_raw).into(),
        false => file_comment_raw.from_cp437().into(),
    };

    // Construct the result
    let mut result = ZipFileData {
        system: System::from_u8((version_made_by >> 8) as u8),
        version_made_by: version_made_by as u8,
        encrypted,
        using_data_descriptor,
        compression_method: {
            #[allow(deprecated)]
            CompressionMethod::from_u16(compression_method)
        },
        compression_level: None,
        last_modified_time: DateTime::from_msdos(last_mod_date, last_mod_time),
        crc32,
        compressed_size: compressed_size as u64,
        uncompressed_size: uncompressed_size as u64,
        file_name,
        file_name_raw: file_name_raw.into(),
        extra_field: Some(Arc::new(extra_field)),
        central_extra_field: None,
        file_comment,
        header_start: offset,
        central_header_start,
        data_start: OnceLock::new(),
        external_attributes: external_file_attributes,
        large_file: false,
        aes_mode: None,
    };

    match parse_extra_field(&mut result) {
        Ok(..) | Err(ZipError::Io(..)) => {}
        Err(e) => return Err(e),
    }

    let aes_enabled = result.compression_method == CompressionMethod::AES;
    if aes_enabled && result.aes_mode.is_none() {
        return Err(ZipError::InvalidArchive(
            "AES encryption without AES extra data field",
        ));
    }

    // Account for shifted zip offsets.
    result.header_start = result
        .header_start
        .checked_add(archive_offset)
        .ok_or(ZipError::InvalidArchive("Archive header is too large"))?;

    Ok(result)
}

fn parse_extra_field(file: &mut ZipFileData) -> ZipResult<()> {
    let Some(extra_field) = &file.extra_field else {
        return Ok(());
    };
    let mut reader = io::Cursor::new(extra_field.as_ref());

    while (reader.position() as usize) < extra_field.len() {
        let kind = reader.read_u16::<LittleEndian>()?;
        let len = reader.read_u16::<LittleEndian>()?;
        let mut len_left = len as i64;
        match kind {
            // Zip64 extended information extra field
            0x0001 => {
                if file.uncompressed_size == spec::ZIP64_BYTES_THR {
                    file.large_file = true;
                    file.uncompressed_size = reader.read_u64::<LittleEndian>()?;
                    len_left -= 8;
                }
                if file.compressed_size == spec::ZIP64_BYTES_THR {
                    file.large_file = true;
                    file.compressed_size = reader.read_u64::<LittleEndian>()?;
                    len_left -= 8;
                }
                if file.header_start == spec::ZIP64_BYTES_THR {
                    file.header_start = reader.read_u64::<LittleEndian>()?;
                    len_left -= 8;
                }
            }
            0x9901 => {
                // AES
                if len != 7 {
                    return Err(ZipError::UnsupportedArchive(
                        "AES extra data field has an unsupported length",
                    ));
                }
                let vendor_version = reader.read_u16::<LittleEndian>()?;
                let vendor_id = reader.read_u16::<LittleEndian>()?;
                let aes_mode = reader.read_u8()?;
                let compression_method = reader.read_u16::<LittleEndian>()?;

                if vendor_id != 0x4541 {
                    return Err(ZipError::InvalidArchive("Invalid AES vendor"));
                }
                let vendor_version = match vendor_version {
                    0x0001 => AesVendorVersion::Ae1,
                    0x0002 => AesVendorVersion::Ae2,
                    _ => return Err(ZipError::InvalidArchive("Invalid AES vendor version")),
                };
                match aes_mode {
                    0x01 => file.aes_mode = Some((AesMode::Aes128, vendor_version)),
                    0x02 => file.aes_mode = Some((AesMode::Aes192, vendor_version)),
                    0x03 => file.aes_mode = Some((AesMode::Aes256, vendor_version)),
                    _ => return Err(ZipError::InvalidArchive("Invalid AES encryption strength")),
                };
                file.compression_method = {
                    #[allow(deprecated)]
                    CompressionMethod::from_u16(compression_method)
                };
            }
            _ => {
                // Other fields are ignored
            }
        }

        // We could also check for < 0 to check for errors
        if len_left > 0 {
            reader.seek(io::SeekFrom::Current(len_left))?;
        }
    }
    Ok(())
}

/// A trait for exposing file metadata inside the zip.
pub trait HasZipMetadata {
    /// Get the file metadata
    fn get_metadata(&self) -> &ZipFileData;

    /// Get the version of the file
    fn version_made_by(&self) -> (u8, u8) {
        (
            self.get_metadata().version_made_by / 10,
            self.get_metadata().version_made_by % 10,
        )
    }

    /// Get the name of the file
    ///
    /// # Warnings
    ///
    /// It is dangerous to use this name directly when extracting an archive.
    /// It may contain an absolute path (`/etc/shadow`), or break out of the
    /// current directory (`../runtime`). Carelessly writing to these paths
    /// allows an attacker to craft a ZIP archive that will overwrite critical
    /// files.
    ///
    /// You can use the [`ZipFile::enclosed_name`] method to validate the name
    /// as a safe path.
    fn name(&self) -> &str {
        &self.get_metadata().file_name
    }

    /// Get the name of the file, in the raw (internal) byte representation.
    ///
    /// The encoding of this data is currently undefined.
    fn name_raw(&self) -> &[u8] {
        &self.get_metadata().file_name_raw
    }

    /// Get the name of the file in a sanitized form. It truncates the name to the first NULL byte,
    /// removes a leading '/' and removes '..' parts.
    #[deprecated(
        since = "0.5.7",
        note = "by stripping `..`s from the path, the meaning of paths can change.
                `mangled_name` can be used if this behaviour is desirable"
    )]
<<<<<<< HEAD
    pub fn sanitized_name(&self) -> PathBuf {
=======
    fn sanitized_name(&self) -> ::std::path::PathBuf {
>>>>>>> f24c6c7e
        self.mangled_name()
    }

    /// Rewrite the path, ignoring any path components with special meaning.
    ///
    /// - Absolute paths are made relative
    /// - [`ParentDir`]s are ignored
    /// - Truncates the filename at a NULL byte
    ///
    /// This is appropriate if you need to be able to extract *something* from
    /// any archive, but will easily misrepresent trivial paths like
    /// `foo/../bar` as `foo/bar` (instead of `bar`). Because of this,
    /// [`ZipFile::enclosed_name`] is the better option in most scenarios.
    ///
    /// [`ParentDir`]: `Component::ParentDir`
<<<<<<< HEAD
    pub fn mangled_name(&self) -> PathBuf {
        self.data.file_name_sanitized()
=======
    fn mangled_name(&self) -> ::std::path::PathBuf {
        self.get_metadata().file_name_sanitized()
>>>>>>> f24c6c7e
    }

    /// Ensure the file path is safe to use as a [`Path`].
    ///
    /// - It can't contain NULL bytes
    /// - It can't resolve to a path outside the current directory
    ///   > `foo/../bar` is fine, `foo/../../bar` is not.
    /// - It can't be an absolute path
    ///
    /// This will read well-formed ZIP files correctly, and is resistant
    /// to path-based exploits. It is recommended over
    /// [`ZipFile::mangled_name`].
<<<<<<< HEAD
    pub fn enclosed_name(&self) -> Option<PathBuf> {
        self.data.enclosed_name()
=======
    fn enclosed_name(&self) -> Option<&Path> {
        self.get_metadata().enclosed_name()
>>>>>>> f24c6c7e
    }

    /// Get the comment of the file
    fn comment(&self) -> &str {
        &self.get_metadata().file_comment
    }

    /// Get the compression method used to store the file
    fn compression(&self) -> CompressionMethod {
        self.get_metadata().compression_method
    }

    /// Get the size of the file, in bytes, in the archive
    fn compressed_size(&self) -> u64 {
        self.get_metadata().compressed_size
    }

    /// Get the size of the file, in bytes, when uncompressed
    fn size(&self) -> u64 {
        self.get_metadata().uncompressed_size
    }

    /// Get the time the file was last modified
    fn last_modified(&self) -> DateTime {
        self.get_metadata().last_modified_time
    }
    /// Returns whether the file is actually a directory
    fn is_dir(&self) -> bool {
        self.name()
            .chars()
            .next_back()
            .map_or(false, |c| c == '/' || c == '\\')
    }

    /// Returns whether the file is a regular file
    fn is_file(&self) -> bool {
        !self.is_dir()
    }

    /// Get unix mode for the file
    fn unix_mode(&self) -> Option<u32> {
        self.get_metadata().unix_mode()
    }

    /// Get the CRC32 hash of the original file
    fn crc32(&self) -> u32 {
        self.get_metadata().crc32
    }

    /// Get the extra data of the zip header for this file
<<<<<<< HEAD
    pub fn extra_data(&self) -> Option<&[u8]> {
        self.data.extra_field.as_ref().map(|v| v.deref().deref())
    }

    /// Get the starting offset of the data of the compressed file
    pub fn data_start(&self) -> u64 {
        *self.data.data_start.get().unwrap_or(&0)
=======
    fn extra_data(&self) -> &[u8] {
        &self.get_metadata().extra_field
    }

    /// Get the starting offset of the data of the compressed file
    fn data_start(&self) -> u64 {
        self.get_metadata().data_start.load()
>>>>>>> f24c6c7e
    }

    /// Get the starting offset of the zip header for this file
    fn header_start(&self) -> u64 {
        self.get_metadata().header_start
    }
    /// Get the starting offset of the zip header in the central directory for this file
    fn central_header_start(&self) -> u64 {
        self.get_metadata().central_header_start
    }
}

/// Methods for retrieving information on zip files
impl<'a> ZipFile<'a> {
    fn get_reader(&mut self) -> &mut ZipFileReader<'a> {
        if let ZipFileReader::NoReader = self.reader {
            let data = &self.data;
            let crypto_reader = self.crypto_reader.take().expect("Invalid reader state");
            self.reader = make_reader(data.compression_method, data.crc32, crypto_reader)
        }
        &mut self.reader
    }

    pub(crate) fn get_raw_reader(&mut self) -> &mut dyn Read {
        if let ZipFileReader::NoReader = self.reader {
            let crypto_reader = self.crypto_reader.take().expect("Invalid reader state");
            self.reader = ZipFileReader::Raw(crypto_reader.into_inner())
        }
        &mut self.reader
    }
}

impl <'a> HasZipMetadata for ZipFile<'a> {
    fn get_metadata(&self) -> &ZipFileData {
        self.data.as_ref()
    }
}

impl<'a> Read for ZipFile<'a> {
    fn read(&mut self, buf: &mut [u8]) -> io::Result<usize> {
        self.get_reader().read(buf)
    }
}

impl <'a, R: Read> Read for ZipFileSeek<'a, R> {
    fn read(&mut self, buf: &mut [u8]) -> io::Result<usize> {
        match &mut self.reader {
            ZipFileSeekReader::Raw(r) => r.read(buf),
        }
    }
}

impl <'a, R: Seek> Seek for ZipFileSeek<'a, R> {
    fn seek(&mut self, pos: SeekFrom) -> io::Result<u64> {
        match &mut self.reader {
            ZipFileSeekReader::Raw(r) => r.seek(pos),
        }
    }
}

impl <'a, R> HasZipMetadata for ZipFileSeek<'a, R> {
    fn get_metadata(&self) -> &ZipFileData {
        self.data.as_ref()
    }
}

impl<'a> Drop for ZipFile<'a> {
    fn drop(&mut self) {
        // self.data is Owned, this reader is constructed by a streaming reader.
        // In this case, we want to exhaust the reader so that the next file is accessible.
        if let Cow::Owned(_) = self.data {
            let mut buffer = [0; 1 << 16];

            // Get the inner `Take` reader so all decryption, decompression and CRC calculation is skipped.
            let mut reader: io::Take<&mut dyn Read> = match &mut self.reader {
                ZipFileReader::NoReader => {
                    let innerreader = self.crypto_reader.take();
                    innerreader.expect("Invalid reader state").into_inner()
                }
                reader => {
                    let innerreader = std::mem::replace(reader, ZipFileReader::NoReader);
                    innerreader.into_inner()
                }
            };

            loop {
                match reader.read(&mut buffer) {
                    Ok(0) => break,
                    Ok(_read) => (),
                    Err(e) => {
                        panic!("Could not consume all of the output of the current ZipFile: {e:?}")
                    }
                }
            }
        }
    }
}

/// Read ZipFile structures from a non-seekable reader.
///
/// This is an alternative method to read a zip file. If possible, use the ZipArchive functions
/// as some information will be missing when reading this manner.
///
/// Reads a file header from the start of the stream. Will return `Ok(Some(..))` if a file is
/// present at the start of the stream. Returns `Ok(None)` if the start of the central directory
/// is encountered. No more files should be read after this.
///
/// The Drop implementation of ZipFile ensures that the reader will be correctly positioned after
/// the structure is done.
///
/// Missing fields are:
/// * `comment`: set to an empty string
/// * `data_start`: set to 0
/// * `external_attributes`: `unix_mode()`: will return None
pub fn read_zipfile_from_stream<'a, R: Read>(reader: &'a mut R) -> ZipResult<Option<ZipFile<'_>>> {
    let signature = reader.read_u32::<LittleEndian>()?;

    match signature {
        spec::LOCAL_FILE_HEADER_SIGNATURE => (),
        spec::CENTRAL_DIRECTORY_HEADER_SIGNATURE => return Ok(None),
        _ => return Err(ZipError::InvalidArchive("Invalid local file header")),
    }

    let version_made_by = reader.read_u16::<LittleEndian>()?;
    let flags = reader.read_u16::<LittleEndian>()?;
    let encrypted = flags & 1 == 1;
    let is_utf8 = flags & (1 << 11) != 0;
    let using_data_descriptor = flags & (1 << 3) != 0;
    #[allow(deprecated)]
    let compression_method = CompressionMethod::from_u16(reader.read_u16::<LittleEndian>()?);
    let last_mod_time = reader.read_u16::<LittleEndian>()?;
    let last_mod_date = reader.read_u16::<LittleEndian>()?;
    let crc32 = reader.read_u32::<LittleEndian>()?;
    let compressed_size = reader.read_u32::<LittleEndian>()?;
    let uncompressed_size = reader.read_u32::<LittleEndian>()?;
    let file_name_length = reader.read_u16::<LittleEndian>()? as usize;
    let extra_field_length = reader.read_u16::<LittleEndian>()? as usize;

    let mut file_name_raw = vec![0; file_name_length];
    reader.read_exact(&mut file_name_raw)?;
    let mut extra_field = vec![0; extra_field_length];
    reader.read_exact(&mut extra_field)?;

    let file_name: Box<str> = match is_utf8 {
        true => String::from_utf8_lossy(&file_name_raw).into(),
        false => file_name_raw.clone().from_cp437().into(),
    };

    let mut result = ZipFileData {
        system: System::from_u8((version_made_by >> 8) as u8),
        version_made_by: version_made_by as u8,
        encrypted,
        using_data_descriptor,
        compression_method,
        compression_level: None,
        last_modified_time: DateTime::from_msdos(last_mod_date, last_mod_time),
        crc32,
        compressed_size: compressed_size as u64,
        uncompressed_size: uncompressed_size as u64,
        file_name,
        file_name_raw: file_name_raw.into(),
        extra_field: Some(Arc::new(extra_field)),
        central_extra_field: None,
        file_comment: String::with_capacity(0).into_boxed_str(), // file comment is only available in the central directory
        // header_start and data start are not available, but also don't matter, since seeking is
        // not available.
        header_start: 0,
        data_start: OnceLock::new(),
        central_header_start: 0,
        // The external_attributes field is only available in the central directory.
        // We set this to zero, which should be valid as the docs state 'If input came
        // from standard input, this field is set to zero.'
        external_attributes: 0,
        large_file: false,
        aes_mode: None,
    };

    match parse_extra_field(&mut result) {
        Ok(..) | Err(ZipError::Io(..)) => {}
        Err(e) => return Err(e),
    }

    if encrypted {
        return unsupported_zip_error("Encrypted files are not supported");
    }
    if using_data_descriptor {
        return unsupported_zip_error("The file length is not available in the local header");
    }

    let limit_reader = (reader as &'a mut dyn Read).take(result.compressed_size);

    let result_crc32 = result.crc32;
    let result_compression_method = result.compression_method;
    let crypto_reader = make_crypto_reader(
        result_compression_method,
        result_crc32,
        result.last_modified_time,
        result.using_data_descriptor,
        limit_reader,
        None,
        None,
        #[cfg(feature = "aes-crypto")]
        result.compressed_size,
    )?;

    Ok(Some(ZipFile {
        data: Cow::Owned(result),
        crypto_reader: None,
        reader: make_reader(result_compression_method, result_crc32, crypto_reader),
    }))
}

#[cfg(test)]
mod test {
    use crate::ZipArchive;
    use std::io::Cursor;

    #[test]
    fn invalid_offset() {
        use super::ZipArchive;

        let mut v = Vec::new();
        v.extend_from_slice(include_bytes!("../tests/data/invalid_offset.zip"));
        let reader = ZipArchive::new(Cursor::new(v));
        assert!(reader.is_err());
    }

    #[test]
    fn invalid_offset2() {
        use super::ZipArchive;

        let mut v = Vec::new();
        v.extend_from_slice(include_bytes!("../tests/data/invalid_offset2.zip"));
        let reader = ZipArchive::new(Cursor::new(v));
        assert!(reader.is_err());
    }

    #[test]
    fn zip64_with_leading_junk() {
        use super::ZipArchive;

        let mut v = Vec::new();
        v.extend_from_slice(include_bytes!("../tests/data/zip64_demo.zip"));
        let reader = ZipArchive::new(Cursor::new(v)).unwrap();
        assert_eq!(reader.len(), 1);
    }

    #[test]
    fn zip_contents() {
        use super::ZipArchive;
<<<<<<< HEAD
=======
        use super::HasZipMetadata;
        use std::io;
>>>>>>> f24c6c7e

        let mut v = Vec::new();
        v.extend_from_slice(include_bytes!("../tests/data/mimetype.zip"));
        let mut reader = ZipArchive::new(Cursor::new(v)).unwrap();
        assert_eq!(reader.comment(), b"");
        assert_eq!(reader.by_index(0).unwrap().central_header_start(), 77);
    }

    #[test]
    fn zip_read_streaming() {
        use super::read_zipfile_from_stream;

        let mut v = Vec::new();
        v.extend_from_slice(include_bytes!("../tests/data/mimetype.zip"));
        let mut reader = Cursor::new(v);
        loop {
            if read_zipfile_from_stream(&mut reader).unwrap().is_none() {
                break;
            }
        }
    }

    #[test]
    fn zip_clone() {
        use super::ZipArchive;
<<<<<<< HEAD
        use std::io::Read;
=======
        use super::HasZipMetadata;
        use std::io::{self, Read};
>>>>>>> f24c6c7e

        let mut v = Vec::new();
        v.extend_from_slice(include_bytes!("../tests/data/mimetype.zip"));
        let mut reader1 = ZipArchive::new(Cursor::new(v)).unwrap();
        let mut reader2 = reader1.clone();

        let mut file1 = reader1.by_index(0).unwrap();
        let mut file2 = reader2.by_index(0).unwrap();

        let t = file1.last_modified();
        assert_eq!(
            (
                t.year(),
                t.month(),
                t.day(),
                t.hour(),
                t.minute(),
                t.second()
            ),
            (1980, 1, 1, 0, 0, 0)
        );

        let mut buf1 = [0; 5];
        let mut buf2 = [0; 5];
        let mut buf3 = [0; 5];
        let mut buf4 = [0; 5];

        file1.read_exact(&mut buf1).unwrap();
        file2.read_exact(&mut buf2).unwrap();
        file1.read_exact(&mut buf3).unwrap();
        file2.read_exact(&mut buf4).unwrap();

        assert_eq!(buf1, buf2);
        assert_eq!(buf3, buf4);
        assert_ne!(buf1, buf3);
    }

    #[test]
    fn file_and_dir_predicates() {
        use super::ZipArchive;
<<<<<<< HEAD
=======
        use super::HasZipMetadata;
        use std::io;
>>>>>>> f24c6c7e

        let mut v = Vec::new();
        v.extend_from_slice(include_bytes!("../tests/data/files_and_dirs.zip"));
        let mut zip = ZipArchive::new(Cursor::new(v)).unwrap();

        for i in 0..zip.len() {
            let zip_file = zip.by_index(i).unwrap();
            let full_name = zip_file.enclosed_name().unwrap();
            let file_name = full_name.file_name().unwrap().to_str().unwrap();
            assert!(
                (file_name.starts_with("dir") && zip_file.is_dir())
                    || (file_name.starts_with("file") && zip_file.is_file())
            );
        }
    }

    #[test]
    fn zip64_magic_in_filenames() {
        let files = vec![
            include_bytes!("../tests/data/zip64_magic_in_filename_1.zip").to_vec(),
            include_bytes!("../tests/data/zip64_magic_in_filename_2.zip").to_vec(),
            include_bytes!("../tests/data/zip64_magic_in_filename_3.zip").to_vec(),
            include_bytes!("../tests/data/zip64_magic_in_filename_4.zip").to_vec(),
            include_bytes!("../tests/data/zip64_magic_in_filename_5.zip").to_vec(),
        ];
        // Although we don't allow adding files whose names contain the ZIP64 CDB-end or
        // CDB-end-locator signatures, we still read them when they aren't genuinely ambiguous.
        for file in files {
            ZipArchive::new(Cursor::new(file)).unwrap();
        }
    }

    /// test case to ensure we don't preemptively over allocate based on the
    /// declared number of files in the CDE of an invalid zip when the number of
    /// files declared is more than the alleged offset in the CDE
    #[test]
    fn invalid_cde_number_of_files_allocation_smaller_offset() {
        use super::ZipArchive;

        let mut v = Vec::new();
        v.extend_from_slice(include_bytes!(
            "../tests/data/invalid_cde_number_of_files_allocation_smaller_offset.zip"
        ));
        let reader = ZipArchive::new(Cursor::new(v));
        assert!(reader.is_err() || reader.unwrap().is_empty());
    }

    /// test case to ensure we don't preemptively over allocate based on the
    /// declared number of files in the CDE of an invalid zip when the number of
    /// files declared is less than the alleged offset in the CDE
    #[test]
    fn invalid_cde_number_of_files_allocation_greater_offset() {
        use super::ZipArchive;

        let mut v = Vec::new();
        v.extend_from_slice(include_bytes!(
            "../tests/data/invalid_cde_number_of_files_allocation_greater_offset.zip"
        ));
        let reader = ZipArchive::new(Cursor::new(v));
        assert!(reader.is_err());
    }

    #[cfg(feature = "deflate64")]
    #[test]
    fn deflate64_index_out_of_bounds() -> std::io::Result<()> {
        let mut v = Vec::new();
        v.extend_from_slice(include_bytes!(
            "../tests/data/raw_deflate64_index_out_of_bounds.zip"
        ));
        let mut reader = ZipArchive::new(Cursor::new(v))?;
        std::io::copy(&mut reader.by_index(0)?, &mut std::io::sink()).expect_err("Invalid file");
        Ok(())
    }

    #[cfg(feature = "deflate64")]
    #[test]
    fn deflate64_not_enough_space() {
        let mut v = Vec::new();
        v.extend_from_slice(include_bytes!("../tests/data/deflate64_issue_25.zip"));
        ZipArchive::new(Cursor::new(v)).expect_err("Invalid file");
    }

    #[cfg(feature = "_deflate-any")]
    #[test]
    fn test_read_with_data_descriptor() {
        use std::io::Read;

        let mut v = Vec::new();
        v.extend_from_slice(include_bytes!("../tests/data/data_descriptor.zip"));
        let mut reader = ZipArchive::new(Cursor::new(v)).unwrap();
        let mut decompressed = [0u8; 16];
        let mut file = reader.by_index(0).unwrap();
        assert_eq!(file.read(&mut decompressed).unwrap(), 12);
    }
}<|MERGE_RESOLUTION|>--- conflicted
+++ resolved
@@ -13,16 +13,10 @@
 use byteorder::{LittleEndian, ReadBytesExt};
 use std::borrow::{Borrow, Cow};
 use std::collections::HashMap;
-<<<<<<< HEAD
-use std::io::{self, prelude::*};
+use std::io::{self, prelude::*, SeekFrom};
 use std::ops::Deref;
 use std::path::{Path, PathBuf};
 use std::sync::{Arc, OnceLock};
-=======
-use std::io::{self, prelude::*, SeekFrom};
-use std::path::Path;
-use std::sync::Arc;
->>>>>>> f24c6c7e
 
 #[cfg(any(
     feature = "deflate",
@@ -210,9 +204,6 @@
     pub(crate) reader: ZipFileReader<'a>,
 }
 
-<<<<<<< HEAD
-pub(crate) fn find_content<'a>(
-=======
 /// A struct for reading and seeking a zip file
 pub struct ZipFileSeek<'a, R> {
     data: Cow<'a, ZipFileData>,
@@ -272,8 +263,7 @@
     }
 }
 
-fn find_content<'a>(
->>>>>>> f24c6c7e
+pub(crate) fn find_content<'a>(
     data: &ZipFileData,
     reader: &'a mut (impl Read + Seek),
 ) -> ZipResult<io::Take<&'a mut dyn Read>> {
@@ -1101,11 +1091,7 @@
         note = "by stripping `..`s from the path, the meaning of paths can change.
                 `mangled_name` can be used if this behaviour is desirable"
     )]
-<<<<<<< HEAD
-    pub fn sanitized_name(&self) -> PathBuf {
-=======
-    fn sanitized_name(&self) -> ::std::path::PathBuf {
->>>>>>> f24c6c7e
+    fn sanitized_name(&self) -> PathBuf {
         self.mangled_name()
     }
 
@@ -1121,13 +1107,8 @@
     /// [`ZipFile::enclosed_name`] is the better option in most scenarios.
     ///
     /// [`ParentDir`]: `Component::ParentDir`
-<<<<<<< HEAD
-    pub fn mangled_name(&self) -> PathBuf {
-        self.data.file_name_sanitized()
-=======
-    fn mangled_name(&self) -> ::std::path::PathBuf {
+    fn mangled_name(&self) -> PathBuf {
         self.get_metadata().file_name_sanitized()
->>>>>>> f24c6c7e
     }
 
     /// Ensure the file path is safe to use as a [`Path`].
@@ -1140,13 +1121,8 @@
     /// This will read well-formed ZIP files correctly, and is resistant
     /// to path-based exploits. It is recommended over
     /// [`ZipFile::mangled_name`].
-<<<<<<< HEAD
-    pub fn enclosed_name(&self) -> Option<PathBuf> {
-        self.data.enclosed_name()
-=======
-    fn enclosed_name(&self) -> Option<&Path> {
+    fn enclosed_name(&self) -> Option<PathBuf> {
         self.get_metadata().enclosed_name()
->>>>>>> f24c6c7e
     }
 
     /// Get the comment of the file
@@ -1197,23 +1173,13 @@
     }
 
     /// Get the extra data of the zip header for this file
-<<<<<<< HEAD
-    pub fn extra_data(&self) -> Option<&[u8]> {
-        self.data.extra_field.as_ref().map(|v| v.deref().deref())
-    }
-
-    /// Get the starting offset of the data of the compressed file
-    pub fn data_start(&self) -> u64 {
-        *self.data.data_start.get().unwrap_or(&0)
-=======
-    fn extra_data(&self) -> &[u8] {
-        &self.get_metadata().extra_field
+    fn extra_data(&self) -> Option<&[u8]> {
+        self.get_metadata().extra_field.as_ref().map(|v| v.deref().deref())
     }
 
     /// Get the starting offset of the data of the compressed file
     fn data_start(&self) -> u64 {
-        self.get_metadata().data_start.load()
->>>>>>> f24c6c7e
+        *self.get_metadata().data_start.get().unwrap_or(&0)
     }
 
     /// Get the starting offset of the zip header for this file
@@ -1464,11 +1430,7 @@
     #[test]
     fn zip_contents() {
         use super::ZipArchive;
-<<<<<<< HEAD
-=======
         use super::HasZipMetadata;
-        use std::io;
->>>>>>> f24c6c7e
 
         let mut v = Vec::new();
         v.extend_from_slice(include_bytes!("../tests/data/mimetype.zip"));
@@ -1494,12 +1456,8 @@
     #[test]
     fn zip_clone() {
         use super::ZipArchive;
-<<<<<<< HEAD
+        use super::HasZipMetadata;
         use std::io::Read;
-=======
-        use super::HasZipMetadata;
-        use std::io::{self, Read};
->>>>>>> f24c6c7e
 
         let mut v = Vec::new();
         v.extend_from_slice(include_bytes!("../tests/data/mimetype.zip"));
@@ -1540,11 +1498,7 @@
     #[test]
     fn file_and_dir_predicates() {
         use super::ZipArchive;
-<<<<<<< HEAD
-=======
         use super::HasZipMetadata;
-        use std::io;
->>>>>>> f24c6c7e
 
         let mut v = Vec::new();
         v.extend_from_slice(include_bytes!("../tests/data/files_and_dirs.zip"));
